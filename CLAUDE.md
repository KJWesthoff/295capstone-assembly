--- conflicted
+++ resolved
@@ -425,21 +425,6 @@
 ## Additional Documentation
 
 - `README.md`: Quick start and overview
-<<<<<<< HEAD
-- `docs/START_HERE.md`: Cedar dashboard quick start guide
-- `docs/QUICKSTART_CEDAR.md`: Cedar integration step-by-step setup
-- `docs/AWS_DEPLOYMENT.md`: AWS EC2 deployment instructions
-- `docs/SECURITY.md`: Security implementation details
-- `docs/SECRETS.md`: Secrets management guide
-- `docs/MULTI_SCANNER_GUIDE.md`: Multi-scanner configuration
-- `development-log.md`: Recent bug fixes and changes (IMPORTANT - read this first for troubleshooting)
-- `THREAT_MODEL.md`: Security threat model and mitigations
-- `API_SCANNER_CONCEPT.md`: Original design document
-
-Inline documentation:
-- `scanner-service/web-api/main.py`: Detailed API endpoint docs
-- `scanner-service/web-api/ADDING_NEW_SCANNERS.md`: Guide for adding scanner engines
-=======
 - `START_HERE.md`: Cedar dashboard quick start
 - `SPIKE_CEDEROS_INTEGRATION.md`: Detailed Cedar/Mastra integration design
 - `ARCHITECTURE_COMPARISON.md`: MVP vs Production architecture comparison
@@ -453,5 +438,4 @@
 - `SECURITY.md`: Security implementation details
 - `SECRETS.md`: Secrets management guide
 - `MULTI_SCANNER_GUIDE.md`: Multi-scanner configuration
-- `development-log.md`: Recent fixes and changes
->>>>>>> 3224db76
+- `development-log.md`: Recent fixes and changes